"""
oracle.py
Variable Markov Oracle in python

@copyright: 
Copyright (C) 9.2014 Cheng-i Wang

This file is part of vmo.

@license: 
vmo is free software: you can redistribute it and/or modify
it under the terms of the GNU General Public License as published by
the Free Software Foundation, either version 3 of the License, or
(at your option) any later version.

vmo is distributed in the hope that it will be useful,
but WITHOUT ANY WARRANTY; without even the implied warranty of
MERCHANTABILITY or FITNESS FOR A PARTICULAR PURPOSE.  See the
GNU General Public License for more details.

You should have received a copy of the GNU General Public License
along with vmo.  If not, see <http://www.gnu.org/licenses/>.
@author: Cheng-i Wang
@contact: wangsix@gmail.com, chw160@ucsd.edu
"""

import numpy as np
import scipy.spatial.distance as dist
import vmo.VMO.utility as utl


class data(object):
    """A helper class to encapsulate objects for symbolic comparison

    By default, the first entry of the list or tuple is used as the feature to
    test for equality between different data object.

    Attributes:
        content: a list or tuple
        idx: the index of the list or tuple to be tested for equality
    """

    def __init__(self, data_item, index=0):
        self.content = data_item
        self.idx = index

    def __repr__(self):
        return str(self.content)

    def __eq__(self, other):
        if type(other) == data:
            if self.content[self.idx] == other.content[self.idx]:
                return True
            else:
                return False
        else:
            return False

    def __ne__(self, other):
        return not (self == other)


class FactorOracle(object):
    """ The base class for the FO(factor oracle) and MO(variable markov oracle)
    
    Attributes:
        sfx: a list containing the suffix link of each state.
        trn: a list containing the forward links of each state as a list.
        rsfx: a list containing the reverse suffix links of each state 
            as a list.
        lrs: the value of longest repeated suffix of each state.
        data: the symobols associated with the direct link 
            connected to each state.
        compror: a list of tuples (i, i-j), i is the current coded position,
            i-j is the length of the corresponding coded words.
        code: a list of tuples (len, pos), len is the length of the 
            corresponding coded words, pos is the position where the coded
            words starts.
        seg: same as code but non-overlapping.
        f_array: (For kind 'a' and 'v'): a list containing the feature array
        latent: (For kind 'a' and 'v'): a list of lists with each sub-list
            containing the indexes for each symbol.
        kind: 
            'a': Variable Markov oracle
            'f': repeat oracle
            'v': Centroid-based oracle (under test)
        n_states: number of total states, also is length of the input 
            sequence plus 1.
        max_lrs: the longest lrs so far.
        avg_lrs: the average lrs so far.
        name: the name of the oracle.
        params: a python dictionary for different feature and distance settings.
            keys:
                'thresholds': the minimum value for separating two values as 
                    different symbols.
                'weights': a dictionary containing different weights for features
                    used.
                'dfunc': the distance function.
    """

    def __init__(self, **kwargs):
        # Basic attributes
        self.sfx = []
        self.trn = []
        self.rsfx = []
        self.lrs = []
        self.data = []

        # Compression attributes
        self.compror = []
        self.code = []
        self.seg = []

        # Object attributes
        self.kind = 'f'
        self.name = ''

        # Oracle statistics
        self.n_states = 1
        self.max_lrs = []
        self.max_lrs.append(0)
        self.avg_lrs = []
        self.avg_lrs.append(0.0)

        # Oracle parameters
        self.params = {
            'threshold': 0,
            'dfunc': 'euclidean',
            'dfunc_handle': None,
            'dim': 1
        }
        self.update_params(**kwargs)

        # Adding zero state
        self.sfx.append(None)
        self.rsfx.append([])
        self.trn.append([])
        self.lrs.append(0)
        self.data.append(0)

    def reset(self, **kwargs):
        self.update_params(**kwargs)
        # Basic attributes
        self.sfx = []
        self.trn = []
        self.rsfx = []
        self.lrs = []
        self.data = []

        # Compression attributes
        self.compror = []
        self.code = []
        self.seg = []

        # Object attributes
        self.kind = 'f'
        self.name = ''

        # Oracle statistics
        self.n_states = 1
        self.max_lrs = []
        self.max_lrs.append(0)
        self.avg_lrs = []
        self.avg_lrs.append(0.0)

        # Adding zero state
        self.sfx.append(None)
        self.rsfx.append([])
        self.trn.append([])
        self.lrs.append(0)
        self.data.append(0)

    def update_params(self, **kwargs):
        """Subclass this"""
        self.params.update(kwargs)

    def add_state(self, new_data):
        """Subclass this"""
        pass

    def _encode(self):
        _code = []
        _compror = []
        if not self.compror:
            j = 0
        else:
            j = self.compror[-1][0]

        i = j
        while j < self.n_states - 1:
            while i < self.n_states - 1 and self.lrs[i + 1] >= i - j + 1:
                i += 1
            if i == j:
                i += 1
                _code.append([0, i])
                _compror.append([i, 0])
            else:
                _code.append([i - j, self.sfx[i] - i + j + 1])
                _compror.append([i, i - j])
            j = i
        return _code, _compror

    def encode(self):
        _c, _cmpr = self._encode()
        self.code.extend(_c)
        self.compror.extend(_cmpr)

        return self.code, self.compror

    @property
    def segment(self):
        """An non-overlap version Compror"""

        if not self.seg:
            j = 0
        else:
            j = self.seg[-1][1]
            last_len = self.seg[-1][0]
            if last_len + j > self.n_states:
                return

        i = j
        while j < self.n_states - 1:
            while not (not (i < self.n_states - 1) or not (self.lrs[i + 1] >= i - j + 1)):
                i += 1
            if i == j:
                i += 1
                self.seg.append((0, i))
            else:
                if (self.sfx[i] + self.lrs[i]) <= i:
                    self.seg.append((i - j, self.sfx[i] - i + j + 1))

                else:
                    _i = j + i - self.sfx[i]
                    self.seg.append((_i - j, self.sfx[i] - i + j + 1))
                    _j = _i
                    while not (not (_i < i) or not (self.lrs[_i + 1] - self.lrs[_j] >= _i - _j + 1)):
                        _i += 1
                    if _i == _j:
                        _i += 1
                        self.seg.append((0, _i))
                    else:
                        self.seg.append((_i - _j, self.sfx[_i] - _i + _j + 1))
            j = i
        return self.seg

    def _ir(self, alpha=1.0):
        code, _ = self.encode()
        cw = np.zeros(len(code))  # Number of code words
        for i, c in enumerate(code):
            cw[i] = c[0] + 1

        c0 = [1 if x[0] == 0 else 0 for x in self.code]
        h0 = np.log2(np.cumsum(c0))

        h1 = np.zeros(len(cw))

        for i in range(1, len(cw)):
            h1[i] = utl.entropy(cw[0:i + 1])

        ir = alpha * h0 - h1

        return ir, h0, h1

    def _ir_fixed(self, alpha=1.0):
        code, _ = self.encode()

        h0 = np.log2(self.num_clusters())

        if self.max_lrs[-1] == 0:
            h1 = np.log2(self.n_states - 1)
        else:
            h1 = np.log2(self.n_states - 1) + np.log2(self.max_lrs[-1])

        BL = np.zeros(self.n_states - 1)
        j = 0
        for i in range(len(code)):
            if self.code[i][0] == 0:
                BL[j] = 1
                j += 1
            else:
                L = code[i][0]
                BL[j:j + L] = L  # range(1,L+1)
                j = j + L
        ir = alpha * h0 - h1 / BL
        ir[ir < 0] = 0
        return ir, h0, h1

    def _ir_cum(self, alpha=1.0):
        code, _ = self.encode()

        N = self.n_states

        cw0 = np.zeros(N - 1)  # cw0 counts the appearance of new states only
        cw1 = np.zeros(N - 1)  # cw1 counts the appearance of all compror states
        BL = np.zeros(N - 1)  # BL is the block length of compror codewords

        j = 0
        for i in range(len(code)):
            if self.code[i][0] == 0:
                cw0[j] = 1
                cw1[j] = 1
                BL[j] = 1
                j += 1
            else:
                L = code[i][0]
                cw1[j] = 1
                BL[j:j + L] = L  # range(1,L+1)
                j = j + L

        h0 = np.log2(np.cumsum(cw0))
        h1 = np.log2(np.cumsum(cw1))
        h1 = h1 / BL
        ir = alpha * h0 - h1
        ir[ir < 0] = 0

        return ir, h0, h1

    def _ir_cum2(self, alpha=1.0):
        code, _ = self.encode()

        N = self.n_states
        BL = np.zeros(N - 1)  # BL is the block length of compror codewords

        h0 = np.log2(np.cumsum(
            [1.0 if sfx == 0 else 0.0 for sfx in self.sfx[1:]])
        )
        """
        h1 = np.array([h if m == 0 else h+np.log2(m) 
                       for h,m in zip(h0,self.lrs[1:])])
        h1 = np.array([h if m == 0 else h+np.log2(m) 
                       for h,m in zip(h0,self.max_lrs[1:])])
        h1 = np.array([h if m == 0 else h+np.log2(m) 
                       for h,m in zip(h0,self.avg_lrs[1:])])
        """
        h1 = np.array([np.log2(i + 1) if m == 0 else np.log2(i + 1) + np.log2(m)
                       for i, m in enumerate(self.max_lrs[1:])])

        j = 0
        for i in range(len(code)):
            if self.code[i][0] == 0:
                BL[j] = 1
                j += 1
            else:
                L = code[i][0]
                BL[j:j + L] = L  # range(1,L+1)
                j = j + L

        h1 = h1 / BL
        ir = alpha * h0 - h1
        ir[ir < 0] = 0  # Really a HACK here!!!!!
        return ir, h0, h1

    def _ir_cum3(self, alpha=1.0):

        h0 = np.log2(np.cumsum(
            [1.0 if sfx == 0 else 0.0 for sfx in self.sfx[1:]])
        )
        h1 = np.array([h if m == 0 else (h + np.log2(m)) / m
                       for h, m in zip(h0, self.lrs[1:])])

        ir = alpha * h0 - h1
        ir[ir < 0] = 0  # Really a HACK here!!!!!
        return ir, h0, h1

    def IR(self, alpha=1.0, ir_type='cum'):
        if ir_type == 'cum':
            return self._ir_cum(alpha)
        elif ir_type == 'all':
            return self._ir(alpha)
        elif ir_type == 'fixed':
            return self._ir_fixed(alpha)
        elif ir_type == 'cum2':
            return self._ir_cum2(alpha)
        elif ir_type == 'cum3':
            return self._ir_cum3(alpha)

    def num_clusters(self):
        return len(self.rsfx[0])

    def threshold(self):
        if self.params.get('threshold'):
            return int(self.params.get('threshold'))
        else:
            raise ValueError("Threshold is not set!")

    def dfunc(self):
        if self.params.get('dfunc'):
            return self.params.get('dfunc')
        else:
            raise ValueError("dfunc is not set!")

    def dfunc_handle(self, a, b_vec):
        fun = self.params['dfunc_handle']
        return fun(a, b_vec)

    def _len_common_suffix(self, p1, p2):
        if p2 == self.sfx[p1]:
            return self.lrs[p1]
        else:
            while self.sfx[p2] != self.sfx[p1] and p2 != 0:
                p2 = self.sfx[p2]
        return min(self.lrs[p1], self.lrs[p2])

    def _find_better(self, i, symbol):
<<<<<<< HEAD
        self.rsfx[i].sort()
        for j in self.rsfx[i]:
            if self.lrs[j] == self.lrs[i] and self.data[j - self.lrs[i]] == symbol:
=======
        self.rsfx[self.sfx[i]].sort()
        for j in self.rsfx[self.sfx[i]]:
            if (self.lrs[j] == self.lrs[i] and
                        self.data[j - self.lrs[i]] == symbol):
>>>>>>> 4052ff4d
                return j
        return None


class FO(FactorOracle):
    """ An implementation of the factor oracle
    """

    def __init__(self, **kwargs):
        super(FO, self).__init__(**kwargs)
        self.kind = 'r'

    def add_state(self, new_symbol):
        """

        :type self: oracle
        """
        self.sfx.append(0)
        self.rsfx.append([])
        self.trn.append([])
        self.lrs.append(0)
        self.data.append(new_symbol)

        self.n_states += 1

        i = self.n_states - 1

        self.trn[i - 1].append(i)
        k = self.sfx[i - 1]
        pi_1 = i - 1

        # Adding forward links
        while k is not None:
            _symbols = [self.data[state] for state in self.trn[k]]
            if self.data[i] not in _symbols:
                self.trn[k].append(i)
                pi_1 = k
                k = self.sfx[k]
            else:
                break

        if k is None:
            self.sfx[i] = 0
            self.lrs[i] = 0
        else:
            _query = [[self.data[state], state] for state in
                      self.trn[k] if self.data[state] == self.data[i]]
            _query = sorted(_query, key=lambda _query: _query[1])
            _state = _query[0][1]
            self.sfx[i] = _state
            self.lrs[i] = self._len_common_suffix(pi_1, self.sfx[i] - 1) + 1

        k = self._find_better(i, self.data[i - self.lrs[i]])
        if k is not None:
            self.lrs[i] += 1
            self.sfx[i] = k
        self.rsfx[self.sfx[i]].append(i)

        if self.lrs[i] > self.max_lrs[i - 1]:
            self.max_lrs.append(self.lrs[i])
        else:
            self.max_lrs.append(self.max_lrs[i - 1])

        self.avg_lrs.append(self.avg_lrs[i - 1] * ((i - 1.0) / (self.n_states - 1.0)) +
                            self.lrs[i] * (1.0 / (self.n_states - 1.0)))

    def accept(self, context):
        """ Check if the context could be accepted by the oracle
        
        Args:
            context: s sequence same type as the oracle data
        
        Returns:
            bAccepted: whether the sequence is accepted or not
            _next: the state where the sequence is accepted
        """
        _next = 0
        for _s in context:
            _data = [self.data[j] for j in self.trn[_next]]
            if _s in _data:
                _next = self.trn[_next][_data.index(_s)]
            else:
                return 0, _next
        return 1, _next

    def get_alphabet(self):
        alphabet = [self.data[i] for i in self.trn[0]]
        dictionary = dict(zip(alphabet, range(len(alphabet))))
        return dictionary


class MO(FactorOracle):
    def __init__(self, **kwargs):
        super(MO, self).__init__(**kwargs)
        self.kind = 'a'
        self.f_array = feature_array(self.params['dim'])
        self.f_array.add(np.zeros(self.params['dim'], ))
        self.data[0] = None
        self.latent = []

    def reset(self, **kwargs):
        super(MO, self).reset(**kwargs)

        self.kind = 'a'
        # self.f_array = [0]
        self.f_array = feature_array(self.params['dim'])
        self.f_array.add(np.zeros(self.params['dim'], ))
        self.data[0] = None
        self.latent = []

    def add_state(self, new_data, method='inc'):
        """Create new state and update related links and compressed state"""
        self.sfx.append(0)
        self.rsfx.append([])
        self.trn.append([])
        self.lrs.append(0)

        # Experiment with pointer-based
        self.f_array.add(new_data)

        self.n_states += 1
        i = self.n_states - 1

        # assign new transition from state i-1 to i
        self.trn[i - 1].append(i)
        k = self.sfx[i - 1]
        pi_1 = i - 1

        # iteratively backtrack suffixes from state i-1
        if method == 'inc':
            suffix_candidate = 0
        elif method == 'complete':
            suffix_candidate = []
        else:
            suffix_candidate = 0

        while k is not None:

            if self.params['dfunc'] == 'other':
                dvec = self.dfunc_handle(new_data,
                                         self.f_array[self.trn[k]])
            else:
                dvec = dist.cdist([new_data],
                                  self.f_array[self.trn[k]],
                                  metric=self.params['dfunc'])[0]

            I = np.where(dvec < self.params['threshold'])[0]
            if len(I) == 0:  # if no transition from suffix
                self.trn[k].append(i)  # Add new forward link to unvisited state
                pi_1 = k
                if method != 'complete':
                    k = self.sfx[k]
            else:
                if method == 'inc':
                    if I.shape[0] == 1:
                        suffix_candidate = self.trn[k][I[0]]
                    else:
                        suffix_candidate = self.trn[k][I[np.argmin(dvec[I])]]
                    break
                elif method == 'complete':
                    suffix_candidate.append((self.trn[k][I[np.argmin(dvec[I])]],
                                             np.min(dvec)))
                else:
                    suffix_candidate = self.trn[k][I[np.argmin(dvec[I])]]
                    break

            if method == 'complete':
                k = self.sfx[k]

        if method == 'complete':
            if not suffix_candidate:
                self.sfx[i] = 0
                self.lrs[i] = 0
                self.latent.append([i])
                self.data.append(len(self.latent) - 1)
            else:
                sorted_suffix_candidates = sorted(suffix_candidate,
                                                  key=lambda suffix: suffix[1])
                self.sfx[i] = sorted_suffix_candidates[0][0]
                self.lrs[i] = self._len_common_suffix(pi_1, self.sfx[i] - 1) + 1
                self.latent[self.data[self.sfx[i]]].append(i)
                self.data.append(self.data[self.sfx[i]])
        else:
            if k is None:
                self.sfx[i] = 0
                self.lrs[i] = 0
                self.latent.append([i])
                self.data.append(len(self.latent) - 1)
            else:
                self.sfx[i] = suffix_candidate
                self.lrs[i] = self._len_common_suffix(pi_1, self.sfx[i] - 1) + 1
                self.latent[self.data[self.sfx[i]]].append(i)
                self.data.append(self.data[self.sfx[i]])

        # Temporary adjustment
        k = self._find_better(i, self.data[i - self.lrs[i]])
        if k is not None:
            self.lrs[i] += 1
            self.sfx[i] = k

        self.rsfx[self.sfx[i]].append(i)

        if self.lrs[i] > self.max_lrs[i - 1]:
            self.max_lrs.append(self.lrs[i])
        else:
            self.max_lrs.append(self.max_lrs[i - 1])

        self.avg_lrs.append(self.avg_lrs[i - 1] * ((i - 1.0) / (self.n_states - 1.0)) +
                            self.lrs[i] * (1.0 / (self.n_states - 1.0)))


class VMO(FactorOracle):
    def __init__(self, **kwargs):
        super(VMO, self).__init__(**kwargs)
        self.kind = 'v'
        self.f_array = [0]
        self.data[0] = None
        self.latent = []
        self.centroid = []
        self.hist = []

        # including connectivity
        self.con = []
        self.transition = []

    def reset(self, **kwargs):
        super(VMO, self).reset(**kwargs)

        self.kind = 'v'
        self.f_array = [0]
        self.data[0] = None
        self.latent = []
        self.centroid = []
        self.hist = []

        # including connectivity
        self.con = []
        self.transition = []

    def add_state(self, new_data):
        self.sfx.append(0)
        self.rsfx.append([])
        self.trn.append([])
        self.lrs.append(0)

        # Experiment with pointer-based  
        self.f_array.append(new_data)

        self.n_states += 1
        i = self.n_states - 1

        # assign new transition from state i-1 to i
        self.trn[i - 1].append(i)
        k = self.sfx[i - 1]
        pi_1 = i - 1

        dvec = []
        trn_list = []
        suffix_candidate = 0

        while k is not None:
            # NEW Implementation

            if self.params['dfunc'] == 'others':
                dvec = self.dfunc_handle(new_data,
                                         [self.centroid[self.data[t]] for
                                          t in self.trn[k]])
            else:
                dvec = dist.cdist([new_data], np.array([self.centroid[self.data[t]] for
                                                        t in self.trn[k]]),
                                  metric=self.params['dfunc'])[0]

            # if no transition from suffix
            I = np.where(dvec < self.params['threshold'])[0]
            if len(I) == 0:
                self.trn[k].append(i)  # Create a new forward link to unvisited state
                trn_list.append(k)
                pi_1 = k
                k = self.sfx[k]
            else:
                suffix_candidate = self.trn[k][I[np.argmin(dvec[I])]]
                trn_list.append(i - 1)
                break

        if k is None:
            self.sfx[i] = 0
            self.lrs[i] = 0
            self.latent.append([i])
            self.hist.append(1)
            self.data.append(len(self.latent) - 1)
            self.centroid.append(new_data)
            if i > 1:
                self.con[self.data[i - 1]].add(self.data[i])
                self.con.append({self.data[i]})
            else:
                self.con.append(set([]))
        else:
            self.sfx[i] = suffix_candidate
            self.lrs[i] = self._len_common_suffix(pi_1, self.sfx[i] - 1) + 1
            _i = self.data[self.sfx[i]]
            self.latent[_i].append(i)
            self.hist[_i] += 1
            self.data.append(_i)
            self.centroid[_i] = ((self.centroid[_i] * (self.hist[_i] - 1)
                                  + new_data) /
                                 self.hist[_i])
            self.con[self.data[i - 1]].add(self.data[i])
            map(set.add, [self.con[self.data[c]] for c in trn_list],
                [self.data[i]] * len(trn_list))
        self.rsfx[self.sfx[i]].append(i)

        if self.lrs[i] > self.max_lrs[i - 1]:
            self.max_lrs.append(self.lrs[i])
        else:
            self.max_lrs.append(self.max_lrs[i - 1])

        self.avg_lrs.append(self.avg_lrs[i - 1] * ((i - 1.0) / (self.n_states - 1.0)) +
                            self.lrs[i] * (1.0 / (self.n_states - 1.0)))


class feature_array:
    def __init__(self, dim):
        self.data = np.zeros((100, dim))
        self.dim = dim
        self.capacity = 100
        self.size = 0

    def __getitem__(self, item):
        return self.data[item, :]

    def add(self, x):
        if self.size == self.capacity:
            self.capacity *= 4
            newdata = np.zeros((self.capacity, self.dim))
            newdata[:self.size, :] = self.data
            self.data = newdata

        self.data[self.size, :] = x
        self.size += 1

    def finalize(self):
        self.data = self.data[:self.size, :]


def _create_oracle(oracle_type, **kwargs):
    """A routine for creating a factor oracle."""
    if oracle_type == 'f':
        return FO(**kwargs)
    elif oracle_type == 'a':
        return MO(**kwargs)
    elif oracle_type == 'v':
        return VMO(**kwargs)
    else:
        return MO(**kwargs)


def create_oracle(flag, threshold=0, dfunc='euclidean',
                  dfunc_handle=None, dim=1):
    return _create_oracle(flag, threshold=threshold, dfunc=dfunc,
                          dfunc_handle=dfunc_handle, dim=dim)


def _build_oracle(flag, oracle, input_data, suffix_method='inc'):
    if type(input_data) != np.ndarray or type(input_data[0]) != np.ndarray:
        input_data = np.array(input_data)

    if input_data.ndim != 2:
        input_data = np.expand_dims(input_data, axis=1)

    if flag == 'a':
        [oracle.add_state(obs, suffix_method) for obs in input_data]
        # for obs in input_data:
        #     oracle.add_state(obs, suffix_method)
        oracle.f_array.finalize()
    else:
        [oracle.add_state(obs) for obs in input_data]
        # for obs in input_data:
        #     oracle.add_state(obs)
    return oracle


def build_oracle(input_data, flag,
                 threshold=0, suffix_method='inc',
                 feature=None, weights=None, dfunc='cosine',
                 dfunc_handle=None, dim=1):
    # initialize weights if needed1
    if weights is None:
        weights = {}
        weights.setdefault(feature, 1.0)

    if flag == 'a':
        oracle = _create_oracle(flag, threshold=threshold, dfunc=dfunc,
                                dfunc_handle=dfunc_handle, dim=dim)
        oracle = _build_oracle(flag, oracle, input_data, suffix_method)
    elif flag == 'f' or flag == 'v':
        oracle = _create_oracle(flag, threshold=threshold, dfunc=dfunc,
                                dfunc_handle=dfunc_handle, dim=dim)
        oracle = _build_oracle(flag, oracle, input_data)
    else:
        oracle = _create_oracle('a', threshold=threshold, dfunc=dfunc,
                                dfunc_handle=dfunc_handle, dim=dim)
        oracle = _build_oracle(flag, oracle, input_data, suffix_method)

    return oracle


def find_threshold_sgd(input_data, r=(0, 1, 0.1), method='ir', flag='a',
                       suffix_method='inc', alpha=1.0, feature=None, ir_type='cum',
                       dfunc='cosine', dfunc_handle=None, dim=1):
    thresholds = np.arange(r[0], r[1], r[2])
    prev_ir = 0
    for t in thresholds:
        tmp_oracle = build_oracle(input_data, flag=flag, threshold=t,
                                  suffix_method=suffix_method, feature=feature,
                                  dfunc=dfunc, dfunc_handle=dfunc_handle, dim=dim)
        tmp_ir, h0, h1 = tmp_oracle.IR(ir_type=ir_type, alpha=alpha)
        ir = tmp_ir.sum()
        if ir < prev_ir:
            return t - r[2], prev_ir
        else:
            prev_ir = ir


def find_threshold_nt(input_data, r=(0, 1, 0.1), method='ir', flag='a',
                      suffix_method='inc', alpha=1.0, feature=None, ir_type='cum',
                      dfunc='cosine', dfunc_handle=None, dim=1):
    t = r[1] / 2.0
    tmp_oracle = build_oracle(input_data, flag=flag, threshold=t,
                              suffix_method=suffix_method, feature=feature,
                              dfunc=dfunc, dfunc_handle=dfunc_handle, dim=dim)
    tmp_ir, h0, h1 = tmp_oracle.IR(ir_type=ir_type, alpha=alpha)
    ir = tmp_ir.sum()

    t_tmp = t + r[2]
    tmp_oracle = build_oracle(input_data, flag=flag, threshold=t_tmp,
                              suffix_method=suffix_method, feature=feature,
                              dfunc=dfunc, dfunc_handle=dfunc_handle, dim=dim)
    tmp_ir, h0, h1 = tmp_oracle.IR(ir_type=ir_type, alpha=alpha)
    ir_tmp = tmp_ir.sum()

    if ir_tmp > ir:
        while ir_tmp > ir:
            t = t_tmp
            ir = ir_tmp

            t_tmp = t + r[2]
            tmp_oracle = build_oracle(input_data, flag=flag, threshold=t_tmp,
                                      suffix_method=suffix_method, feature=feature,
                                      dfunc=dfunc, dfunc_handle=dfunc_handle, dim=dim)
            tmp_ir, h0, h1 = tmp_oracle.IR(ir_type=ir_type, alpha=alpha)
            ir_tmp = tmp_ir.sum()
    else:
        t_tmp = t - r[2]
        tmp_oracle = build_oracle(input_data, flag=flag, threshold=t_tmp,
                                  suffix_method=suffix_method, feature=feature,
                                  dfunc=dfunc, dfunc_handle=dfunc_handle, dim=dim)
        tmp_ir, h0, h1 = tmp_oracle.IR(ir_type=ir_type, alpha=alpha)
        ir_tmp = tmp_ir.sum()

        while ir_tmp > ir:
            t = t_tmp
            ir = ir_tmp

            t_tmp = t - r[2]
            tmp_oracle = build_oracle(input_data, flag=flag, threshold=t_tmp,
                                      suffix_method=suffix_method, feature=feature,
                                      dfunc=dfunc, dfunc_handle=dfunc_handle, dim=dim)
            tmp_ir, h0, h1 = tmp_oracle.IR(ir_type=ir_type, alpha=alpha)
            ir_tmp = tmp_ir.sum()
    return t, ir


def find_threshold(input_data, r=(0, 1, 0.1), method='ir', flag='a',
                   suffix_method='inc', alpha=1.0, feature=None, ir_type='cum',
                   dfunc='cosine', dfunc_handle=None, dim=1,
                   verbose=False, entropy=False):
    if method == 'ir':
        return find_threshold_ir(input_data, r, flag, suffix_method, alpha,
                                 feature, ir_type, dfunc, dfunc_handle, dim,
                                 verbose, entropy)
    # elif method == 'motif':
    #     return find_threshold_motif(input_data, r, flag, suffix_method, alpha,
    #                                 feature, dfunc, dfunc_handle, dim, verbose)


def find_threshold_ir(input_data, r=(0, 1, 0.1), flag='a', suffix_method='inc',
                      alpha=1.0, feature=None, ir_type='cum',
                      dfunc='cosine', dfunc_handle=None, dim=1,
                      verbose=False, entropy=False):
    thresholds = np.arange(r[0], r[1], r[2])
    irs = []
    if entropy:
        h0_vec = []
        h1_vec = []
    for t in thresholds:
        if verbose:
            print 'Testing threshold:', t
        tmp_oracle = build_oracle(input_data, flag=flag, threshold=t,
                                  suffix_method=suffix_method, feature=feature,
                                  dfunc=dfunc, dfunc_handle=dfunc_handle, dim=dim)
        tmp_ir, h0, h1 = tmp_oracle.IR(ir_type=ir_type, alpha=alpha)
        irs.append(tmp_ir.sum())
        if entropy:
            h0_vec.append(h0.sum())
            h1_vec.append(h1.sum())
    # now pair irs and thresholds in a vector, and sort by ir
    ir_thresh_pairs = [(a, b) for a, b in zip(irs, thresholds)]
    pairs_return = ir_thresh_pairs
    ir_thresh_pairs = sorted(ir_thresh_pairs, key=lambda x: x[0],
                             reverse=True)
    if entropy:
        return ir_thresh_pairs[0], pairs_return, h0_vec, h1_vec
    else:
        return ir_thresh_pairs[0], pairs_return

# def find_threshold_motif(input_data, r=(0, 1, 0.1), flag='a',
#                          suffix_method='inc', alpha=1.0, feature=None,
#                          dfunc='euclidean', dfunc_handle=None, dim=1,
#                          verbose=False):
#     thresholds = np.arange(r[0], r[1], r[2])
#     avg_len = []
#     avg_occ = []
#     avg_num = []
#
#     for t in thresholds:
#         tmp_oracle = build_oracle(input_data, flag=flag, threshold=t,
#                                   suffix_method=suffix_method, feature=feature,
#                                   dfunc=dfunc, dfunc_handle=dfunc_handle, dim=dim)
#         pttr = van.find_repeated_patterns(tmp_oracle, alpha)
#         if not pttr:
#             avg_len.append(np.mean([float(p[1]) for p in pttr]))
#             avg_occ.append(np.mean([float(len(p[0])) for p in pttr]))
#             avg_num.append(len(pttr))
#         else:
#             avg_len.append(0.0)
#             avg_occ.append(0.0)
#             avg_num.append(0.0)
#         if verbose:
#             print 'Testing threshold:', t
#             print '          avg_len:', avg_len[-1]
#             print '          avg_occ:', avg_occ[-1]
#             print '          avg_num:', avg_num[-1]
#
#     return avg_len, avg_occ, avg_num, thresholds<|MERGE_RESOLUTION|>--- conflicted
+++ resolved
@@ -403,16 +403,10 @@
         return min(self.lrs[p1], self.lrs[p2])
 
     def _find_better(self, i, symbol):
-<<<<<<< HEAD
-        self.rsfx[i].sort()
-        for j in self.rsfx[i]:
-            if self.lrs[j] == self.lrs[i] and self.data[j - self.lrs[i]] == symbol:
-=======
         self.rsfx[self.sfx[i]].sort()
         for j in self.rsfx[self.sfx[i]]:
             if (self.lrs[j] == self.lrs[i] and
                         self.data[j - self.lrs[i]] == symbol):
->>>>>>> 4052ff4d
                 return j
         return None
 
